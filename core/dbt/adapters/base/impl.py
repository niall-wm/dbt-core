import abc

import agate
import pytz
import six

import dbt.exceptions
import dbt.flags
import dbt.schema
import dbt.clients.agate_helper

from dbt.compat import abstractclassmethod, classmethod
from dbt.node_types import NodeType
from dbt.loader import GraphLoader
from dbt.logger import GLOBAL_LOGGER as logger
from dbt.schema import Column
<<<<<<< HEAD
from dbt.utils import filter_null_values
=======
from dbt.utils import filter_null_values, translate_aliases
from dbt.node_types import NodeType
>>>>>>> 7eb033e7

from dbt.adapters.base.meta import AdapterMeta, available, available_raw, \
    available_deprecated
from dbt.adapters.base import BaseRelation
from dbt.adapters.cache import RelationsCache


GET_CATALOG_MACRO_NAME = 'get_catalog'
FRESHNESS_MACRO_NAME = 'collect_freshness'


def _expect_row_value(key, row):
    if key not in row.keys():
        raise dbt.exceptions.InternalException(
            'Got a row without "{}" column, columns: {}'
            .format(key, row.keys())
        )
    return row[key]


def _relations_filter_schemas(schemas):
    def test(row):
        referenced_schema = _expect_row_value('referenced_schema', row)
        dependent_schema = _expect_row_value('dependent_schema', row)
        # handle the null schema
        if referenced_schema is not None:
            referenced_schema = referenced_schema.lower()
        if dependent_schema is not None:
            dependent_schema = dependent_schema.lower()
        return referenced_schema in schemas or dependent_schema in schemas
    return test


def _catalog_filter_schemas(manifest):
    """Return a function that takes a row and decides if the row should be
    included in the catalog output.
    """
    schemas = frozenset((d.lower(), s.lower())
                        for d, s in manifest.get_used_schemas())

    def test(row):
        table_database = _expect_row_value('table_database', row)
        table_schema = _expect_row_value('table_schema', row)
        # the schema may be present but None, which is not an error and should
        # be filtered out
        if table_schema is None:
            return False
        return (table_database.lower(), table_schema.lower()) in schemas
    return test


def _utc(dt, source, field_name):
    """If dt has a timezone, return a new datetime that's in UTC. Otherwise,
    assume the datetime is already for UTC and add the timezone.
    """
    if dt is None:
        raise dbt.exceptions.raise_database_error(
            "Expected a non-null value when querying field '{}' of table "
            " {} but received value 'null' instead".format(
                field_name,
                source))

    elif not hasattr(dt, 'tzinfo'):
        raise dbt.exceptions.raise_database_error(
            "Expected a timestamp value when querying field '{}' of table "
            "{} but received value of type '{}' instead".format(
                field_name,
                source,
                type(dt).__name__))

    elif dt.tzinfo:
        return dt.astimezone(pytz.UTC)
    else:
        return dt.replace(tzinfo=pytz.UTC)


class SchemaSearchMap(dict):
    """A utility class to keep track of what information_schema tables to
    search for what schemas
    """
    def add(self, relation):
        key = relation.information_schema_only()
        if key not in self:
            self[key] = set()
        self[key].add(relation.schema.lower())

    def search(self):
        for information_schema_name, schemas in self.items():
            for schema in schemas:
                yield information_schema_name, schema

    def schemas_searched(self):
        result = set()
        for information_schema_name, schemas in self.items():
            result.update(
                (information_schema_name.database, schema)
                for schema in schemas
            )
        return result

    def flatten(self):
        new = self.__class__()

        database = None
        # iterate once to look for a database name
        seen = {r.database.lower() for r in self if r.database}
        if len(seen) > 1:
            dbt.exceptions.raise_compiler_error(
                'flatten() requires <=1 database (got {})'.format(seen)
            )
        elif len(seen) == 1:
            database = list(seen)[0]

        for information_schema_name, schema in self.search():
            new.add(information_schema_name.incorporate(
                path={'database': database, 'schema': schema},
                quote_policy={'database': False},
                include_policy={'database': False},
            ))

        return new


@six.add_metaclass(AdapterMeta)
class BaseAdapter(object):
    """The BaseAdapter provides an abstract base class for adapters.

    Adapters must implement the following methods and macros. Some of the
    methods can be safely overridden as a noop, where it makes sense
    (transactions on databases that don't support them, for instance). Those
    methods are marked with a (passable) in their docstrings. Check docstrings
    for type information, etc.

    To implement a macro, implement "${adapter_type}__${macro_name}". in the
    adapter's internal project.

    Methods:
        - exception_handler
        - date_function
        - list_schemas
        - drop_relation
        - truncate_relation
        - rename_relation
        - get_columns_in_relation
        - expand_column_types
        - list_relations_without_caching
        - is_cancelable
        - create_schema
        - drop_schema
        - quote
        - convert_text_type
        - convert_number_type
        - convert_boolean_type
        - convert_datetime_type
        - convert_date_type
        - convert_time_type

    Macros:
        - get_catalog
    """
    requires = {}

    Relation = BaseRelation
    Column = Column
    # This should be an implementation of BaseConnectionManager
    ConnectionManager = None

    # A set of clobber config fields accepted by this adapter
    # for use in materializations
    AdapterSpecificConfigs = frozenset()

    def __init__(self, config):
        self.config = config
        self.cache = RelationsCache()
        self.connections = self.ConnectionManager(config)
        self._internal_manifest_lazy = None

    ###
    # Methods that pass through to the connection manager
    ###
    def acquire_connection(self, name):
        return self.connections.get(name)

    def release_connection(self, name):
        return self.connections.release(name)

    def cleanup_connections(self):
        return self.connections.cleanup_all()

    def clear_transaction(self, conn_name='master'):
        return self.connections.clear_transaction(conn_name)

    def commit_if_has_connection(self, name):
        return self.connections.commit_if_has_connection(name)

    @available
    def execute(self, sql, model_name=None, auto_begin=False, fetch=False):
        """Execute the given SQL. This is a thin wrapper around
        ConnectionManager.execute.

        :param str sql: The sql to execute.
        :param Optional[str] model_name: The model name to use for the
            connection.
        :param bool auto_begin: If set, and dbt is not currently inside a
            transaction, automatically begin one.
        :param bool fetch: If set, fetch results.
        :return: A tuple of the status and the results (empty if fetch=False).
        :rtype: Tuple[str, agate.Table]
        """
        return self.connections.execute(
            sql=sql,
            name=model_name,
            auto_begin=auto_begin,
            fetch=fetch
        )

    ###
    # Methods that should never be overridden
    ###
    @classmethod
    def type(cls):
        """Get the type of this adapter. Types must be class-unique and
        consistent.

        :return: The type name
        :rtype: str
        """
        return cls.ConnectionManager.TYPE

    @property
    def _internal_manifest(self):
        if self._internal_manifest_lazy is None:
            manifest = GraphLoader.load_internal(self.config)
            self._internal_manifest_lazy = manifest
        return self._internal_manifest_lazy

    def check_internal_manifest(self):
        """Return the internal manifest (used for executing macros) if it's
        been initialized, otherwise return None.
        """
        return self._internal_manifest_lazy

    ###
    # Caching methods
    ###
    def _schema_is_cached(self, database, schema, model_name=None):
        """Check if the schema is cached, and by default logs if it is not."""
        if dbt.flags.USE_CACHE is False:
            return False
        elif (database, schema) not in self.cache:
            logger.debug(
                'On "{}": cache miss for schema "{}.{}", this is inefficient'
                .format(model_name or '<None>', database, schema)
            )
            return False
        else:
            return True

    @classmethod
    def _relations_filter_table(cls, table, schemas):
        """Filter the table as appropriate for relations table entries.
        Subclasses can override this to change filtering rules on a per-adapter
        basis.
        """
        return table.where(_relations_filter_schemas(schemas))

    def _get_cache_schemas(self, manifest):
        """Get a mapping of each node's "information_schema" relations to a
        set of all schemas expected in that information_schema.

        There may be keys that are technically duplicates on the database side,
        for example all of '"foo", 'foo', '"FOO"' and 'FOO' could coexist as
        databases, and values could overlap as appropriate. All values are
        lowercase strings.
        """
        info_schema_name_map = SchemaSearchMap()
        for node in manifest.nodes.values():
            relation = self.Relation.create_from(self.config, node)
            info_schema_name_map.add(relation)
        # result is a map whose keys are information_schema Relations without
        # identifiers that have appropriate database prefixes, and whose values
        # are sets of lowercase schema names that are valid members of those
        # schemas
        return info_schema_name_map

    def _relations_cache_for_schemas(self, manifest):
        """Populate the relations cache for the given schemas. Returns an
        iteratble of the schemas populated, as strings.
        """
        if not dbt.flags.USE_CACHE:
            return

<<<<<<< HEAD
        info_schema_name_map = self._get_cache_schemas(manifest)
        for db, schema in info_schema_name_map.search():
=======
        # We only really need to cache relations for resources that
        # dbt will try to build. Even the executable() list is probably
        # more expansive than necessary. Really, we just want to avoid
        # caching Sources here, as there could be _many_ different schemas
        # in the list, and dbt largely doesn't need to know if those sources
        # exist or not.
        resource_types = NodeType.executable()
        schemas = manifest.get_used_schemas(resource_types)

        relations = []
        # add all relations
        for db, schema in schemas:
>>>>>>> 7eb033e7
            for relation in self.list_relations_without_caching(db, schema):
                self.cache.add(relation)

        # it's possible that there were no relations in some schemas. We want
        # to insert the schemas we query into the cache's `.schemas` attribute
        # so we can check it later
        self.cache.update_schemas(info_schema_name_map.schemas_searched())

    def set_relations_cache(self, manifest, clear=False):
        """Run a query that gets a populated cache of the relations in the
        database and set the cache on this adapter.
        """
        if not dbt.flags.USE_CACHE:
            return

        with self.cache.lock:
            if clear:
                self.cache.clear()
            self._relations_cache_for_schemas(manifest)

    def cache_new_relation(self, relation, model_name=None):
        """Cache a new relation in dbt. It will show up in `list relations`."""
        if relation is None:
            dbt.exceptions.raise_compiler_error(
                'Attempted to cache a null relation for {}'.format(model_name)
            )
        if dbt.flags.USE_CACHE:
            self.cache.add(relation)
        # so jinja doesn't render things
        return ''

    ###
    # Abstract methods for database-specific values, attributes, and types
    ###
    @abstractclassmethod
    def date_function(cls):
        """Get the date function used by this adapter's database.

        :return: The date function
        :rtype: str
        """
        raise dbt.exceptions.NotImplementedException(
            '`date_function` is not implemented for this adapter!')

    @abstractclassmethod
    def is_cancelable(cls):
        raise dbt.exceptions.NotImplementedException(
            '`is_cancelable` is not implemented for this adapter!'
        )

    ###
    # Abstract methods about schemas
    ###
    @abc.abstractmethod
    def list_schemas(self, database, model_name=None):
        """Get a list of existing schemas.

        :param str database: The name of the database to list under.
        :param Optional[str] model_name: The name of the connection to query as
        :return: All schemas that currently exist in the database
        :rtype: List[str]
        """
        raise dbt.exceptions.NotImplementedException(
            '`list_schemas` is not implemented for this adapter!'
        )

    def check_schema_exists(self, database, schema, model_name=None):
        """Check if a schema exists.

        The default implementation of this is potentially unnecessarily slow,
        and adapters should implement it if there is an optimized path (and
        there probably is)
        """
        search = (
            s.lower() for s in
            self.list_schemas(database=database, model_name=model_name)
        )
        return schema.lower() in search

    ###
    # Abstract methods about relations
    ###
    @abc.abstractmethod
    @available
    def drop_relation(self, relation, model_name=None):
        """Drop the given relation.

        *Implementors must call self.cache.drop() to preserve cache state!*

        :param self.Relation relation: The relation to drop
        :param Optional[str] model_name: The name of the model to use for the
            connection.
        """
        raise dbt.exceptions.NotImplementedException(
            '`drop_relation` is not implemented for this adapter!'
        )

    @abc.abstractmethod
    @available
    def truncate_relation(self, relation, model_name=None):
        """Truncate the given relation.

        :param self.Relation relation: The relation to truncate
        :param Optional[str] model_name: The name of the model to use for the
            connection."""
        raise dbt.exceptions.NotImplementedException(
            '`truncate_relation` is not implemented for this adapter!'
        )

    @abc.abstractmethod
    @available
    def rename_relation(self, from_relation, to_relation, model_name=None):
        """Rename the relation from from_relation to to_relation.

        Implementors must call self.cache.rename() to preserve cache state.

        :param self.Relation from_relation: The original relation name
        :param self.Relation to_relation: The new relation name
        :param Optional[str] model_name: The name of the model to use for the
            connection.
        """
        raise dbt.exceptions.NotImplementedException(
            '`rename_relation` is not implemented for this adapter!'
        )

    @abc.abstractmethod
    @available
    def get_columns_in_relation(self, relation, model_name=None):
        """Get a list of the columns in the given Relation.

        :param self.Relation relation: The relation to query for.
        :param Optional[str] model_name: The name of the model to use for the
            connection.
        :return: Information about all columns in the given relation.
        :rtype: List[self.Column]
        """
        raise dbt.exceptions.NotImplementedException(
            '`get_columns_in_relation` is not implemented for this adapter!'
        )

    @available_deprecated('get_columns_in_relation')
    def get_columns_in_table(self, schema, identifier, model_name=None):
        """DEPRECATED: Get a list of the columns in the given table."""
        relation = self.Relation.create(
            database=self.config.credentials.database,
            schema=schema,
            identifier=identifier,
            quote_policy=self.config.quoting
        )
        return self.get_columns_in_relation(relation, model_name=model_name)

    @abc.abstractmethod
    def expand_column_types(self, goal, current, model_name=None):
        """Expand the current table's types to match the goal table. (passable)

        :param self.Relation goal: A relation that currently exists in the
            database with columns of the desired types.
        :param self.Relation current: A relation that currently exists in the
            database with columns of unspecified types.
        :param Optional[str] model_name: The name of the model to use for the
            connection.
        """
        raise dbt.exceptions.NotImplementedException(
            '`expand_target_column_types` is not implemented for this adapter!'
        )

    @abc.abstractmethod
    def list_relations_without_caching(self, information_schema, schema,
                                       model_name=None):
        """List relations in the given schema, bypassing the cache.

        This is used as the underlying behavior to fill the cache.

        :param Relation information_schema: The information schema to list
            relations from.
        :param str schema: The name of the schema to list relations from.
        :param Optional[str] model_name: The name of the model to use for the
            connection.
        :return: The relations in schema
        :retype: List[self.Relation]
        """
        raise dbt.exceptions.NotImplementedException(
            '`list_relations_without_caching` is not implemented for this '
            'adapter!'
        )

    ###
    # Provided methods about relations
    ###
    @available
    def get_missing_columns(self, from_relation, to_relation, model_name=None):
        """Returns dict of {column:type} for columns in from_table that are
        missing from to_relation
        """
        if not isinstance(from_relation, self.Relation):
            dbt.exceptions.invalid_type_error(
                method_name='get_missing_columns',
                arg_name='from_relation',
                got_value=from_relation,
                expected_type=self.Relation)

        if not isinstance(to_relation, self.Relation):
            dbt.exceptions.invalid_type_error(
                method_name='get_missing_columns',
                arg_name='to_relation',
                got_value=to_relation,
                expected_type=self.Relation)

        from_columns = {
            col.name: col for col in
            self.get_columns_in_relation(from_relation, model_name=model_name)
        }

        to_columns = {
            col.name: col for col in
            self.get_columns_in_relation(to_relation, model_name=model_name)
        }

        missing_columns = set(from_columns.keys()) - set(to_columns.keys())

        return [
            col for (col_name, col) in from_columns.items()
            if col_name in missing_columns
        ]

    @available
    def expand_target_column_types(self, temp_table, to_relation,
                                   model_name=None):
        if not isinstance(to_relation, self.Relation):
            dbt.exceptions.invalid_type_error(
                method_name='expand_target_column_types',
                arg_name='to_relation',
                got_value=to_relation,
                expected_type=self.Relation)

        goal = self.Relation.create(
            database=None,
            schema=None,
            identifier=temp_table,
            type='table',
            quote_policy=self.config.quoting
        )
        self.expand_column_types(goal, to_relation, model_name)

    def list_relations(self, database, schema, model_name=None):
        if self._schema_is_cached(database, schema, model_name):
            return self.cache.get_relations(database, schema)

        information_schema = self.Relation.create(
            database=database,
            schema=schema,
            model_name='').information_schema()

        # we can't build the relations cache because we don't have a
        # manifest so we can't run any operations.
        relations = self.list_relations_without_caching(
            information_schema, schema, model_name=model_name
        )

        logger.debug('with schema={}, model_name={}, relations={}'
                     .format(schema, model_name, relations))
        return relations

    def _make_match_kwargs(self, database, schema, identifier):
        quoting = self.config.quoting
        if identifier is not None and quoting['identifier'] is False:
            identifier = identifier.lower()

        if schema is not None and quoting['schema'] is False:
            schema = schema.lower()

        if database is not None and quoting['schema'] is False:
            database = database.lower()

        return filter_null_values({
            'database': database,
            'identifier': identifier,
            'schema': schema,
        })

    def _make_match(self, relations_list, database, schema, identifier):

        matches = []

        search = self._make_match_kwargs(database, schema, identifier)

        for relation in relations_list:
            if relation.matches(**search):
                matches.append(relation)

        return matches

    @available
    def get_relation(self, database, schema, identifier, model_name=None):
        relations_list = self.list_relations(database, schema, model_name)

        matches = self._make_match(relations_list, database, schema,
                                   identifier)

        if len(matches) > 1:
            kwargs = {
                'identifier': identifier,
                'schema': schema,
                'database': database,
            }
            dbt.exceptions.get_relation_returned_multiple_results(
                kwargs, matches
            )

        elif matches:
            return matches[0]

        return None

    @available_deprecated('get_relation')
    def already_exists(self, schema, name, model_name=None):
        """DEPRECATED: Return if a model already exists in the database"""
        database = self.config.credentials.database
        relation = self.get_relation(database, schema, name,
                                     model_name=model_name)
        return relation is not None

    ###
    # ODBC FUNCTIONS -- these should not need to change for every adapter,
    #                   although some adapters may override them
    ###
    @abc.abstractmethod
    @available
    def create_schema(self, database, schema, model_name=None):
        """Create the given schema if it does not exist.

        :param str schema: The schema name to create.
        :param Optional[str] model_name: The name of the model to use for the
            connection.
        """
        raise dbt.exceptions.NotImplementedException(
            '`create_schema` is not implemented for this adapter!'
        )

    @abc.abstractmethod
    def drop_schema(self, database, schema, model_name=None):
        """Drop the given schema (and everything in it) if it exists.

        :param str schema: The schema name to drop.
        :param Optional[str] model_name: The name of the model to use for the
            connection.
        """
        raise dbt.exceptions.NotImplementedException(
            '`drop_schema` is not implemented for this adapter!'
        )

    @available_raw
    @abstractclassmethod
    def quote(cls, identifier):
        """Quote the given identifier, as appropriate for the database.

        :param str identifier: The identifier to quote
        :return: The quoted identifier
        :rtype: str
        """
        raise dbt.exceptions.NotImplementedException(
            '`quote` is not implemented for this adapter!'
        )

    @available
    def quote_as_configured(self, identifier, quote_key, model_name=None):
        """Quote or do not quote the given identifer as configured in the
        project config for the quote key.

        The quote key should be one of 'database' (on bigquery, 'profile'),
        'identifier', or 'schema', or it will be treated as if you set `True`.
        """
        default = self.Relation.DEFAULTS['quote_policy'].get(quote_key)
        if self.config.quoting.get(quote_key, default):
            return self.quote(identifier)
        else:
            return identifier

    ###
    # Conversions: These must be implemented by concrete implementations, for
    # converting agate types into their sql equivalents.
    ###
    @abstractclassmethod
    def convert_text_type(cls, agate_table, col_idx):
        """Return the type in the database that best maps to the agate.Text
        type for the given agate table and column index.

        :param agate.Table agate_table: The table
        :param int col_idx: The index into the agate table for the column.
        :return: The name of the type in the database
        :rtype: str
        """
        raise dbt.exceptions.NotImplementedException(
            '`convert_text_type` is not implemented for this adapter!')

    @abstractclassmethod
    def convert_number_type(cls, agate_table, col_idx):
        """Return the type in the database that best maps to the agate.Number
        type for the given agate table and column index.

        :param agate.Table agate_table: The table
        :param int col_idx: The index into the agate table for the column.
        :return: The name of the type in the database
        :rtype: str
        """
        raise dbt.exceptions.NotImplementedException(
            '`convert_number_type` is not implemented for this adapter!')

    @abstractclassmethod
    def convert_boolean_type(cls, agate_table, col_idx):
        """Return the type in the database that best maps to the agate.Boolean
        type for the given agate table and column index.

        :param agate.Table agate_table: The table
        :param int col_idx: The index into the agate table for the column.
        :return: The name of the type in the database
        :rtype: str
        """
        raise dbt.exceptions.NotImplementedException(
            '`convert_boolean_type` is not implemented for this adapter!')

    @abstractclassmethod
    def convert_datetime_type(cls, agate_table, col_idx):
        """Return the type in the database that best maps to the agate.DateTime
        type for the given agate table and column index.

        :param agate.Table agate_table: The table
        :param int col_idx: The index into the agate table for the column.
        :return: The name of the type in the database
        :rtype: str
        """
        raise dbt.exceptions.NotImplementedException(
            '`convert_datetime_type` is not implemented for this adapter!')

    @abstractclassmethod
    def convert_date_type(cls, agate_table, col_idx):
        """Return the type in the database that best maps to the agate.Date
        type for the given agate table and column index.

        :param agate.Table agate_table: The table
        :param int col_idx: The index into the agate table for the column.
        :return: The name of the type in the database
        :rtype: str
        """
        raise dbt.exceptions.NotImplementedException(
            '`convert_date_type` is not implemented for this adapter!')

    @abstractclassmethod
    def convert_time_type(cls, agate_table, col_idx):
        """Return the type in the database that best maps to the
        agate.TimeDelta type for the given agate table and column index.

        :param agate.Table agate_table: The table
        :param int col_idx: The index into the agate table for the column.
        :return: The name of the type in the database
        :rtype: str
        """
        raise dbt.exceptions.NotImplementedException(
            '`convert_time_type` is not implemented for this adapter!')

    @available_raw
    @classmethod
    def convert_type(cls, agate_table, col_idx):
        return cls.convert_agate_type(agate_table, col_idx)

    @classmethod
    def convert_agate_type(cls, agate_table, col_idx):
        agate_type = agate_table.column_types[col_idx]
        conversions = [
            (agate.Text, cls.convert_text_type),
            (agate.Number, cls.convert_number_type),
            (agate.Boolean, cls.convert_boolean_type),
            (agate.DateTime, cls.convert_datetime_type),
            (agate.Date, cls.convert_date_type),
            (agate.TimeDelta, cls.convert_time_type),
        ]
        for agate_cls, func in conversions:
            if isinstance(agate_type, agate_cls):
                return func(agate_table, col_idx)

    ###
    # Operations involving the manifest
    ###
    def execute_macro(self, macro_name, manifest=None, project=None,
                      context_override=None, kwargs=None, release=False,
                      connection_name=None):
        """Look macro_name up in the manifest and execute its results.

        :param str macro_name: The name of the macro to execute.
        :param Optional[Manifest] manifest: The manifest to use for generating
            the base macro execution context. If none is provided, use the
            internal manifest.
        :param Optional[str] project: The name of the project to search in, or
            None for the first match.
        :param Optional[dict] context_override: An optional dict to update()
            the macro execution context.
        :param Optional[dict] kwargs: An optional dict of keyword args used to
            pass to the macro.
        :param bool release: If True, release the connection after executing.
        :param Optional[str] connection_name: The connection name to use, or
            use the macro name.

        Return an an AttrDict with three attributes: 'table', 'data', and
            'status'. 'table' is an agate.Table.
        """
        if kwargs is None:
            kwargs = {}
        if context_override is None:
            context_override = {}
        if connection_name is None:
            connection_name = macro_name

        if manifest is None:
            manifest = self._internal_manifest

        macro = manifest.find_macro_by_name(macro_name, project)
        if macro is None:
            if project is None:
                package_name = 'any package'
            else:
                package_name = 'the "{}" package'.format(project)

            # The import of dbt.context.runtime below shadows 'dbt'
            import dbt.exceptions
            raise dbt.exceptions.RuntimeException(
                'dbt could not find a macro with the name "{}" in {}'
                .format(macro_name, package_name)
            )

        # This causes a reference cycle, as dbt.context.runtime.generate()
        # ends up calling get_adapter, so the import has to be here.
        import dbt.context.runtime
        macro_context = dbt.context.runtime.generate_macro(
            macro,
            self.config,
            manifest,
            connection_name
        )
        macro_context.update(context_override)

        macro_function = macro.generator(macro_context)

        try:
            result = macro_function(**kwargs)
        finally:
            if release:
                self.release_connection(connection_name)
        return result

    @classmethod
    def _catalog_filter_table(cls, table, manifest):
        """Filter the table as appropriate for catalog entries. Subclasses can
        override this to change filtering rules on a per-adapter basis.
        """
        return table.where(_catalog_filter_schemas(manifest))

    def get_catalog(self, manifest):
        """Get the catalog for this manifest by running the get catalog macro.
        Returns an agate.Table of catalog information.
        """
        information_schemas = list(self._get_cache_schemas(manifest).keys())
        # make it a list so macros can index into it.
        kwargs = {'information_schemas': information_schemas}
        table = self.execute_macro(GET_CATALOG_MACRO_NAME,
                                   kwargs=kwargs,
                                   release=True)

        results = self._catalog_filter_table(table, manifest)
        return results

    def cancel_open_connections(self):
        """Cancel all open connections."""
        return self.connections.cancel_open()

    def calculate_freshness(self, source, loaded_at_field, manifest=None,
                            connection_name=None):
        """Calculate the freshness of sources in dbt, and return it"""
        # in the future `source` will be a Relation instead of a string
        kwargs = {
            'source': source,
            'loaded_at_field': loaded_at_field
        }

        # run the macro
        table = self.execute_macro(
            FRESHNESS_MACRO_NAME,
            kwargs=kwargs,
            release=True,
            manifest=manifest,
            connection_name=connection_name
        )
        # now we have a 1-row table of the maximum `loaded_at_field` value and
        # the current time according to the db.
        if len(table) != 1 or len(table[0]) != 2:
            dbt.exceptions.raise_compiler_error(
                'Got an invalid result from "{}" macro: {}'.format(
                    FRESHNESS_MACRO_NAME, [tuple(r) for r in table]
                )
            )

        max_loaded_at = _utc(table[0][0], source, loaded_at_field)
        snapshotted_at = _utc(table[0][1], source, loaded_at_field)

        age = (snapshotted_at - max_loaded_at).total_seconds()
        return {
            'max_loaded_at': max_loaded_at,
            'snapshotted_at': snapshotted_at,
            'age': age,
        }<|MERGE_RESOLUTION|>--- conflicted
+++ resolved
@@ -14,12 +14,7 @@
 from dbt.loader import GraphLoader
 from dbt.logger import GLOBAL_LOGGER as logger
 from dbt.schema import Column
-<<<<<<< HEAD
 from dbt.utils import filter_null_values
-=======
-from dbt.utils import filter_null_values, translate_aliases
-from dbt.node_types import NodeType
->>>>>>> 7eb033e7
 
 from dbt.adapters.base.meta import AdapterMeta, available, available_raw, \
     available_deprecated
@@ -297,8 +292,9 @@
         """
         info_schema_name_map = SchemaSearchMap()
         for node in manifest.nodes.values():
-            relation = self.Relation.create_from(self.config, node)
-            info_schema_name_map.add(relation)
+            if node.resource_type in NodeType.executable():
+                relation = self.Relation.create_from_node(self.config, node)
+                info_schema_name_map.add(relation)
         # result is a map whose keys are information_schema Relations without
         # identifiers that have appropriate database prefixes, and whose values
         # are sets of lowercase schema names that are valid members of those
@@ -312,23 +308,8 @@
         if not dbt.flags.USE_CACHE:
             return
 
-<<<<<<< HEAD
         info_schema_name_map = self._get_cache_schemas(manifest)
         for db, schema in info_schema_name_map.search():
-=======
-        # We only really need to cache relations for resources that
-        # dbt will try to build. Even the executable() list is probably
-        # more expansive than necessary. Really, we just want to avoid
-        # caching Sources here, as there could be _many_ different schemas
-        # in the list, and dbt largely doesn't need to know if those sources
-        # exist or not.
-        resource_types = NodeType.executable()
-        schemas = manifest.get_used_schemas(resource_types)
-
-        relations = []
-        # add all relations
-        for db, schema in schemas:
->>>>>>> 7eb033e7
             for relation in self.list_relations_without_caching(db, schema):
                 self.cache.add(relation)
 
