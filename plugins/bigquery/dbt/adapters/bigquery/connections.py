from contextlib import contextmanager
from dataclasses import dataclass
from typing import Optional, Any, Dict

import google.auth
import google.cloud.bigquery
import google.cloud.exceptions
from google.api_core import retry, client_info
from google.oauth2 import service_account

<<<<<<< HEAD
import dbt.clients.agate_helper
import dbt.exceptions
import dbt.utils
=======
from dbt.clients import agate_helper, gcloud
from dbt.exceptions import (
    FailedToConnectException, RuntimeException, DatabaseException
)
>>>>>>> 0c3fb952
from dbt.adapters.base import BaseConnectionManager, Credentials
from dbt.logger import GLOBAL_LOGGER as logger
from dbt.version import __version__ as dbt_version

from hologram.helpers import StrEnum


class Priority(StrEnum):
    Interactive = 'interactive'
    Batch = 'batch'


class BigQueryConnectionMethod(StrEnum):
    OAUTH = 'oauth'
    SERVICE_ACCOUNT = 'service-account'
    SERVICE_ACCOUNT_JSON = 'service-account-json'


@dataclass
class BigQueryCredentials(Credentials):
    method: BigQueryConnectionMethod
    keyfile: Optional[str] = None
    keyfile_json: Optional[Dict[str, Any]] = None
    timeout_seconds: Optional[int] = 300
    location: Optional[str] = None
    priority: Optional[Priority] = None
    retries: Optional[int] = 1
    _ALIASES = {
        'project': 'database',
        'dataset': 'schema',
    }

    @property
    def type(self):
        return 'bigquery'

    def _connection_keys(self):
        return ('method', 'database', 'schema', 'location', 'priority',
                'timeout_seconds')


class BigQueryConnectionManager(BaseConnectionManager):
    TYPE = 'bigquery'

    SCOPE = ('https://www.googleapis.com/auth/bigquery',
             'https://www.googleapis.com/auth/cloud-platform',
             'https://www.googleapis.com/auth/drive')

    QUERY_TIMEOUT = 300
    RETRIES = 1
    DEFAULT_INITIAL_DELAY = 1.0  # Seconds
    DEFAULT_MAXIMUM_DELAY = 1.0  # Seconds

    @classmethod
    def handle_error(cls, error, message, sql):
        logger.debug(message.format(sql=sql))
        logger.debug(str(error))
        error_msg = "\n".join(
            [item['message'] for item in error.errors])

        raise DatabaseException(error_msg) from error

    def clear_transaction(self):
        pass

    @contextmanager
    def exception_handler(self, sql):
        try:
            yield

        except google.cloud.exceptions.BadRequest as e:
            message = "Bad request while running:\n{sql}"
            self.handle_error(e, message, sql)

        except google.cloud.exceptions.Forbidden as e:
            message = "Access denied while running:\n{sql}"
            self.handle_error(e, message, sql)

        except Exception as e:
            logger.debug("Unhandled error while running:\n{}".format(sql))
            logger.debug(e)
            if isinstance(e, RuntimeException):
                # during a sql query, an internal to dbt exception was raised.
                # this sounds a lot like a signal handler and probably has
                # useful information, so raise it without modification.
                raise
            raise RuntimeException(str(e)) from e

    def cancel_open(self) -> None:
        pass

    @classmethod
    def close(cls, connection):
        connection.state = 'closed'

        return connection

    def begin(self):
        pass

    def commit(self):
        pass

    @classmethod
    def get_bigquery_credentials(cls, profile_credentials):
        method = profile_credentials.method
        creds = service_account.Credentials

        if method == BigQueryConnectionMethod.OAUTH:
            credentials, project_id = google.auth.default(scopes=cls.SCOPE)
            return credentials

        elif method == BigQueryConnectionMethod.SERVICE_ACCOUNT:
            keyfile = profile_credentials.keyfile
            return creds.from_service_account_file(keyfile, scopes=cls.SCOPE)

        elif method == BigQueryConnectionMethod.SERVICE_ACCOUNT_JSON:
            details = profile_credentials.keyfile_json
            return creds.from_service_account_info(details, scopes=cls.SCOPE)

        error = ('Invalid `method` in profile: "{}"'.format(method))
        raise FailedToConnectException(error)

    @classmethod
    def get_bigquery_client(cls, profile_credentials):
        database = profile_credentials.database
        creds = cls.get_bigquery_credentials(profile_credentials)
        location = getattr(profile_credentials, 'location', None)

        info = client_info.ClientInfo(user_agent=f'dbt-{dbt_version}')
        return google.cloud.bigquery.Client(
            database,
            creds,
            location=location,
            client_info=info,
        )

    @classmethod
    def open(cls, connection):
        if connection.state == 'open':
            logger.debug('Connection is already open, skipping open.')
            return connection

        try:
            handle = cls.get_bigquery_client(connection.credentials)

        except google.auth.exceptions.DefaultCredentialsError:
            logger.info("Please log into GCP to continue")
            gcloud.setup_default_credentials()

            handle = cls.get_bigquery_client(connection.credentials)

        except Exception as e:
            raise
            logger.debug("Got an error when attempting to create a bigquery "
                         "client: '{}'".format(e))

            connection.handle = None
            connection.state = 'fail'

            raise FailedToConnectException(str(e))

        connection.handle = handle
        connection.state = 'open'
        return connection

    @classmethod
    def get_timeout(cls, conn):
        credentials = conn.credentials
        return credentials.timeout_seconds

    @classmethod
    def get_retries(cls, conn) -> int:
        credentials = conn.credentials
        if credentials.retries is not None:
            return credentials.retries
        else:
            return 1

    @classmethod
    def get_table_from_response(cls, resp):
        column_names = [field.name for field in resp.schema]
        return agate_helper.table_from_data_flat(resp, column_names)

    def raw_execute(self, sql, fetch=False):
        conn = self.get_thread_connection()
        client = conn.handle

        logger.debug('On {}: {}', conn.name, sql)

        job_params = {'use_legacy_sql': False}

        priority = conn.credentials.priority
        if priority == Priority.Batch:
            job_params['priority'] = google.cloud.bigquery.QueryPriority.BATCH
        else:
            job_params[
                'priority'] = google.cloud.bigquery.QueryPriority.INTERACTIVE

        def fn():
            return self._query_and_results(client, sql, conn, job_params)

        query_job, iterator = self._retry_and_handle(msg=sql, conn=conn, fn=fn)

        return query_job, iterator

    def execute(self, sql, auto_begin=False, fetch=None):
        sql = self._add_query_comment(sql)
        # auto_begin is ignored on bigquery, and only included for consistency
        query_job, iterator = self.raw_execute(sql, fetch=fetch)

        if fetch:
            res = self.get_table_from_response(iterator)
        else:
            res = agate_helper.empty_table()

        if query_job.statement_type == 'CREATE_VIEW':
            status = 'CREATE VIEW'

        elif query_job.statement_type == 'CREATE_TABLE_AS_SELECT':
            conn = self.get_thread_connection()
            client = conn.handle
            table = client.get_table(query_job.destination)
            status = 'CREATE TABLE ({})'.format(table.num_rows)

        elif query_job.statement_type == 'SCRIPT':
            processed = dbt.utils.format_bytes(query_job.total_bytes_processed)
            status = f'SCRIPT ({processed} processed)'

        elif query_job.statement_type in ['INSERT', 'DELETE', 'MERGE']:
            status = '{} ({})'.format(
                query_job.statement_type,
                query_job.num_dml_affected_rows
            )

        else:
            status = 'OK'

        return status, res

    def create_bigquery_table(self, database, schema, table_name, callback,
                              sql):
        """Create a bigquery table. The caller must supply a callback
        that takes one argument, a `google.cloud.bigquery.Table`, and mutates
        it.
        """
        conn = self.get_thread_connection()
        client = conn.handle

        view_ref = self.table_ref(database, schema, table_name, conn)
        view = google.cloud.bigquery.Table(view_ref)
        callback(view)

        def fn():
            return client.create_table(view)
        self._retry_and_handle(msg=sql, conn=conn, fn=fn)

    def create_view(self, database, schema, table_name, sql):
        def callback(table):
            table.view_query = sql
            table.view_use_legacy_sql = False

        self.create_bigquery_table(database, schema, table_name, callback, sql)

    def create_table(self, database, schema, table_name, sql):
        conn = self.get_thread_connection()
        client = conn.handle

        table_ref = self.table_ref(database, schema, table_name, conn)
        job_params = {'destination': table_ref,
                      'write_disposition': 'WRITE_TRUNCATE'}

        timeout = self.get_timeout(conn)

        def fn():
            return self._query_and_results(client, sql, conn, job_params,
                                           timeout=timeout)
        self._retry_and_handle(msg=sql, conn=conn, fn=fn)

    def create_date_partitioned_table(self, database, schema, table_name):
        def callback(table):
            table.partitioning_type = 'DAY'

        self.create_bigquery_table(database, schema, table_name, callback,
                                   'CREATE DAY PARTITIONED TABLE')

    @staticmethod
    def dataset(database, schema, conn):
        dataset_ref = conn.handle.dataset(schema, database)
        return google.cloud.bigquery.Dataset(dataset_ref)

    def table_ref(self, database, schema, table_name, conn):
        dataset = self.dataset(database, schema, conn)
        return dataset.table(table_name)

    def get_bq_table(self, database, schema, identifier):
        """Get a bigquery table for a schema/model."""
        conn = self.get_thread_connection()
        table_ref = self.table_ref(database, schema, identifier, conn)
        return conn.handle.get_table(table_ref)

    def drop_dataset(self, database, schema):
        conn = self.get_thread_connection()
        dataset = self.dataset(database, schema, conn)
        client = conn.handle

        def fn():
            return client.delete_dataset(
                dataset, delete_contents=True, not_found_ok=True)

        self._retry_and_handle(
            msg='drop dataset', conn=conn, fn=fn)

    def create_dataset(self, database, schema):
        conn = self.get_thread_connection()
        client = conn.handle
        dataset = self.dataset(database, schema, conn)

        def fn():
            return client.create_dataset(dataset, exists_ok=True)
        self._retry_and_handle(msg='create dataset', conn=conn, fn=fn)

    def _query_and_results(self, client, sql, conn, job_params, timeout=None):
        """Query the client and wait for results."""
        # Cannot reuse job_config if destination is set and ddl is used
        job_config = google.cloud.bigquery.QueryJobConfig(**job_params)
        query_job = client.query(sql, job_config=job_config)
        iterator = query_job.result(timeout=timeout)

        return query_job, iterator

    def _retry_and_handle(self, msg, conn, fn):
        """retry a function call within the context of exception_handler."""
        with self.exception_handler(msg):
            return retry.retry_target(
                target=fn,
                predicate=_ErrorCounter(self.get_retries(conn)).count_error,
                sleep_generator=self._retry_generator(),
                deadline=None)

    def _retry_generator(self):
        """Generates retry intervals that exponentially back off."""
        return retry.exponential_sleep_generator(
            initial=self.DEFAULT_INITIAL_DELAY,
            maximum=self.DEFAULT_MAXIMUM_DELAY)


class _ErrorCounter(object):
    """Counts errors seen up to a threshold then raises the next error."""

    def __init__(self, retries):
        self.retries = retries
        self.error_count = 0

    def count_error(self, error):
        if self.retries == 0:
            return False  # Don't log
        self.error_count += 1
        if _is_retryable(error) and self.error_count <= self.retries:
            logger.debug(
                'Retry attempt {} of {} after error: {}',
                self.error_count, self.retries, repr(error))
            return True
        else:
            logger.debug(
                'Not Retrying after {} previous attempts. Error: {}',
                self.error_count - 1, repr(error))
            return False


def _is_retryable(error):
    """Return true for 500 level (retryable) errors."""
    return isinstance(error, google.cloud.exceptions.ServerError)<|MERGE_RESOLUTION|>--- conflicted
+++ resolved
@@ -8,16 +8,11 @@
 from google.api_core import retry, client_info
 from google.oauth2 import service_account
 
-<<<<<<< HEAD
-import dbt.clients.agate_helper
-import dbt.exceptions
-import dbt.utils
-=======
+from dbt.utils import format_bytes
 from dbt.clients import agate_helper, gcloud
 from dbt.exceptions import (
     FailedToConnectException, RuntimeException, DatabaseException
 )
->>>>>>> 0c3fb952
 from dbt.adapters.base import BaseConnectionManager, Credentials
 from dbt.logger import GLOBAL_LOGGER as logger
 from dbt.version import __version__ as dbt_version
@@ -244,7 +239,7 @@
             status = 'CREATE TABLE ({})'.format(table.num_rows)
 
         elif query_job.statement_type == 'SCRIPT':
-            processed = dbt.utils.format_bytes(query_job.total_bytes_processed)
+            processed = format_bytes(query_job.total_bytes_processed)
             status = f'SCRIPT ({processed} processed)'
 
         elif query_job.statement_type in ['INSERT', 'DELETE', 'MERGE']:
