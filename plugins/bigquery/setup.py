#!/usr/bin/env python
import os
import sys

from setuptools import setup
try:
    from setuptools import find_namespace_packages
except ImportError:
    # the user has a downlevel version of setuptools.
    print('Error: dbt requires setuptools v40.1.0 or higher.')
    print('Please upgrade setuptools with "pip install --upgrade setuptools" '
          'and try again')
    sys.exit(1)


package_name = "dbt-bigquery"
<<<<<<< HEAD
package_version = "0.18.0b1"
=======
package_version = "0.17.1rc4"
>>>>>>> 181fcc39
description = """The bigquery adapter plugin for dbt (data build tool)"""

this_directory = os.path.abspath(os.path.dirname(__file__))
with open(os.path.join(this_directory, 'README.md')) as f:
    long_description = f.read()

setup(
    name=package_name,
    version=package_version,
    description=description,
    long_description=long_description,
    long_description_content_type='text/markdown',
    author="Fishtown Analytics",
    author_email="info@fishtownanalytics.com",
    url="https://github.com/fishtown-analytics/dbt",
    packages=find_namespace_packages(include=['dbt', 'dbt.*']),
    package_data={
        'dbt': [
            'include/bigquery/dbt_project.yml',
            'include/bigquery/macros/*.sql',
            'include/bigquery/macros/**/*.sql',
        ]
    },
    install_requires=[
        'dbt-core=={}'.format(package_version),
        'google-cloud-core>=1.3.0,<1.4',
        'google-cloud-bigquery>=1.24.0,<1.25.0',
        'google-api-core>=1.16.0,<1.17.0',
        'googleapis-common-protos>=1.6.0,<1.7.0',
        'six>=1.14.0',
    ],
    zip_safe=False,
    classifiers=[
        'Development Status :: 5 - Production/Stable',

        'License :: OSI Approved :: Apache Software License',

        'Operating System :: Microsoft :: Windows',
        'Operating System :: MacOS :: MacOS X',
        'Operating System :: POSIX :: Linux',

        'Programming Language :: Python :: 3.6',
        'Programming Language :: Python :: 3.7',
        'Programming Language :: Python :: 3.8',
    ],
    python_requires=">=3.6.2",
)<|MERGE_RESOLUTION|>--- conflicted
+++ resolved
@@ -14,11 +14,7 @@
 
 
 package_name = "dbt-bigquery"
-<<<<<<< HEAD
 package_version = "0.18.0b1"
-=======
-package_version = "0.17.1rc4"
->>>>>>> 181fcc39
 description = """The bigquery adapter plugin for dbt (data build tool)"""
 
 this_directory = os.path.abspath(os.path.dirname(__file__))
@@ -44,6 +40,7 @@
     },
     install_requires=[
         'dbt-core=={}'.format(package_version),
+        'protobuf>=3.6.0,<3.12',
         'google-cloud-core>=1.3.0,<1.4',
         'google-cloud-bigquery>=1.24.0,<1.25.0',
         'google-api-core>=1.16.0,<1.17.0',
